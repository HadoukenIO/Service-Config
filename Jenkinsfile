pipeline {

    agent { label 'linux-slave' }

    stages {
        stage('Test') {
<<<<<<< HEAD
            stage('Unit Tests') {
                agent { label 'linux-slave' }
                steps {
                    sh "npm install"
                    sh "npm run test:unit -- --noColor -x \"--no-cache --verbose\""
                    sh "npm run check"
                }
                post {
                    always {
                        junit "dist/test/results-unit.xml"
=======
            parallel {
                stage('Unit Tests') {
                    agent { label 'linux-slave' }
                    steps {
                        sh "npm install"
                        sh "npm run test:unit -- --noColor -x \"--no-cache --verbose\""
                        sh "npm run check"
                    }
                    post {
                        always {
                            junit "dist/test/results-unit.xml"
                        }
>>>>>>> 5f0fbdce
                    }
                }
            }
        }
    
        stage('Build & Deploy (Staging)') {
            agent { label 'linux-slave' }
            when { branch "develop" }
            steps {
                script {
                    GIT_SHORT_SHA = sh ( script: "git rev-parse --short HEAD", returnStdout: true ).trim()
                    PKG_VERSION = sh ( script: "node -pe \"require('./package.json').version\"", returnStdout: true ).trim()
                    BUILD_VERSION = PKG_VERSION + "-alpha." + env.BUILD_NUMBER
                }

                sh "npm i"
                sh "npm run build"
                sh "echo ${GIT_SHORT_SHA} > ./dist/SHA.txt"
                
                dir('./dist'){                   
                    withCredentials([string(credentialsId: "NPM_TOKEN_WRITE_2", variable: 'NPM_TOKEN')]) {
                        sh "echo //registry.npmjs.org/:_authToken=$NPM_TOKEN > $WORKSPACE/dist/.npmrc"
                    }
                    
                    echo "publishing pre-release version to npm: " + BUILD_VERSION
                    sh "npm version --no-git-tag-version " + BUILD_VERSION
                    sh "npm publish --tag alpha"
                    sh "npm version --no-git-tag-version " + PKG_VERSION
                }
            }
        }

        stage('Build & Deploy (Production)') {
            agent { label 'linux-slave' }
            when { branch "master" }
            steps {
                script {
                    GIT_SHORT_SHA = sh ( script: "git rev-parse --short HEAD", returnStdout: true ).trim()
                    PKG_VERSION = sh ( script: "node -pe \"require('./package.json').version\"", returnStdout: true ).trim()
                    BUILD_VERSION = PKG_VERSION
                }

                sh "npm i"
                sh "npm run build"
                sh "echo ${GIT_SHORT_SHA} > ./dist/SHA.txt"

                dir('./dist') {
                    withCredentials([string(credentialsId: "NPM_TOKEN_WRITE_2", variable: 'NPM_TOKEN')]) {
                        sh "echo //registry.npmjs.org/:_authToken=$NPM_TOKEN > $WORKSPACE/dist/.npmrc"
                    }
                    
                    echo "publishing to npm, version: " + BUILD_VERSION
                    sh "npm publish"
                }
            }
        }
    }
}<|MERGE_RESOLUTION|>--- conflicted
+++ resolved
@@ -4,18 +4,6 @@
 
     stages {
         stage('Test') {
-<<<<<<< HEAD
-            stage('Unit Tests') {
-                agent { label 'linux-slave' }
-                steps {
-                    sh "npm install"
-                    sh "npm run test:unit -- --noColor -x \"--no-cache --verbose\""
-                    sh "npm run check"
-                }
-                post {
-                    always {
-                        junit "dist/test/results-unit.xml"
-=======
             parallel {
                 stage('Unit Tests') {
                     agent { label 'linux-slave' }
@@ -28,7 +16,6 @@
                         always {
                             junit "dist/test/results-unit.xml"
                         }
->>>>>>> 5f0fbdce
                     }
                 }
             }
